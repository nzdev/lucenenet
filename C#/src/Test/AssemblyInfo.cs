using System.Reflection;
using System.Runtime.CompilerServices;

//
// General Information about an assembly is controlled through the following 
// set of attributes. Change these attribute values to modify the information
// associated with an assembly.
//
[assembly: AssemblyTitle("Apache Lucene.Net")]
[assembly: AssemblyDescription("The Apache Software Foundation Lucene.Net a full-text search engine library")]
[assembly: AssemblyConfiguration("")]
[assembly: AssemblyCompany("The Apache Software Foundation")]
[assembly: AssemblyProduct("Lucene.Net.Test")]
[assembly: AssemblyCopyright("Copyright 2006 - 2009 The Apache Software Foundation")]
[assembly: AssemblyTrademark("Copyright 2006 - 2009 The Apache Software Foundation")]
[assembly: AssemblyDefaultAlias("Lucene.Net")]
[assembly: AssemblyCulture("")]

[assembly: AssemblyInformationalVersionAttribute("2.9.2")]

//
// Version information for an assembly consists of the following four values:
//
//      Major Version
//      Minor Version 
//      Build Number
//      Revision
//
// You can specify all the values or you can default the Revision and Build Numbers 
// by using the '*' as shown below:

<<<<<<< HEAD
[assembly: AssemblyVersion("2.9.1.002")]
=======
[assembly: AssemblyVersion("2.9.2.001")]
>>>>>>> 0ce47508

//
// In order to sign your assembly you must specify a key to use. Refer to the 
// Microsoft .NET Framework documentation for more information on assembly signing.
//
// Use the attributes below to control which key is used for signing. 
//
// Notes: 
//   (*) If no key is specified, the assembly is not signed.
//   (*) KeyName refers to a key that has been installed in the Crypto Service
//       Provider (CSP) on your machine. KeyFile refers to a file which contains
//       a key.
//   (*) If the KeyFile and the KeyName values are both specified, the 
//       following processing occurs:
//       (1) If the KeyName can be found in the CSP, that key is used.
//       (2) If the KeyName does not exist and the KeyFile does exist, the key 
//           in the KeyFile is installed into the CSP and used.
//   (*) In order to create a KeyFile, you can use the sn.exe (Strong Name) utility.
//       When specifying the KeyFile, the location of the KeyFile should be
//       relative to the project output directory which is
//       %Project Directory%\obj\<configuration>. For example, if your KeyFile is
//       located in the project directory, you would specify the AssemblyKeyFile 
//       attribute as [assembly: AssemblyKeyFile("..\\..\\mykey.snk")]
//   (*) Delay Signing is an advanced option - see the Microsoft .NET Framework
//       documentation for more information on this.
//
[assembly: AssemblyDelaySign(false)]
[assembly: AssemblyKeyFile("")]
[assembly: AssemblyKeyName("")]
<|MERGE_RESOLUTION|>--- conflicted
+++ resolved
@@ -1,65 +1,61 @@
-using System.Reflection;
-using System.Runtime.CompilerServices;
-
-//
-// General Information about an assembly is controlled through the following 
-// set of attributes. Change these attribute values to modify the information
-// associated with an assembly.
-//
-[assembly: AssemblyTitle("Apache Lucene.Net")]
-[assembly: AssemblyDescription("The Apache Software Foundation Lucene.Net a full-text search engine library")]
-[assembly: AssemblyConfiguration("")]
-[assembly: AssemblyCompany("The Apache Software Foundation")]
-[assembly: AssemblyProduct("Lucene.Net.Test")]
-[assembly: AssemblyCopyright("Copyright 2006 - 2009 The Apache Software Foundation")]
-[assembly: AssemblyTrademark("Copyright 2006 - 2009 The Apache Software Foundation")]
-[assembly: AssemblyDefaultAlias("Lucene.Net")]
-[assembly: AssemblyCulture("")]
-
-[assembly: AssemblyInformationalVersionAttribute("2.9.2")]
-
-//
-// Version information for an assembly consists of the following four values:
-//
-//      Major Version
-//      Minor Version 
-//      Build Number
-//      Revision
-//
-// You can specify all the values or you can default the Revision and Build Numbers 
-// by using the '*' as shown below:
-
-<<<<<<< HEAD
-[assembly: AssemblyVersion("2.9.1.002")]
-=======
-[assembly: AssemblyVersion("2.9.2.001")]
->>>>>>> 0ce47508
-
-//
-// In order to sign your assembly you must specify a key to use. Refer to the 
-// Microsoft .NET Framework documentation for more information on assembly signing.
-//
-// Use the attributes below to control which key is used for signing. 
-//
-// Notes: 
-//   (*) If no key is specified, the assembly is not signed.
-//   (*) KeyName refers to a key that has been installed in the Crypto Service
-//       Provider (CSP) on your machine. KeyFile refers to a file which contains
-//       a key.
-//   (*) If the KeyFile and the KeyName values are both specified, the 
-//       following processing occurs:
-//       (1) If the KeyName can be found in the CSP, that key is used.
-//       (2) If the KeyName does not exist and the KeyFile does exist, the key 
-//           in the KeyFile is installed into the CSP and used.
-//   (*) In order to create a KeyFile, you can use the sn.exe (Strong Name) utility.
-//       When specifying the KeyFile, the location of the KeyFile should be
-//       relative to the project output directory which is
-//       %Project Directory%\obj\<configuration>. For example, if your KeyFile is
-//       located in the project directory, you would specify the AssemblyKeyFile 
-//       attribute as [assembly: AssemblyKeyFile("..\\..\\mykey.snk")]
-//   (*) Delay Signing is an advanced option - see the Microsoft .NET Framework
-//       documentation for more information on this.
-//
-[assembly: AssemblyDelaySign(false)]
-[assembly: AssemblyKeyFile("")]
-[assembly: AssemblyKeyName("")]
+using System.Reflection;
+using System.Runtime.CompilerServices;
+
+//
+// General Information about an assembly is controlled through the following 
+// set of attributes. Change these attribute values to modify the information
+// associated with an assembly.
+//
+[assembly: AssemblyTitle("Apache Lucene.Net")]
+[assembly: AssemblyDescription("The Apache Software Foundation Lucene.Net a full-text search engine library")]
+[assembly: AssemblyConfiguration("")]
+[assembly: AssemblyCompany("The Apache Software Foundation")]
+[assembly: AssemblyProduct("Lucene.Net.Test")]
+[assembly: AssemblyCopyright("Copyright 2006 - 2009 The Apache Software Foundation")]
+[assembly: AssemblyTrademark("Copyright 2006 - 2009 The Apache Software Foundation")]
+[assembly: AssemblyDefaultAlias("Lucene.Net")]
+[assembly: AssemblyCulture("")]
+
+[assembly: AssemblyInformationalVersionAttribute("2.9.2")]
+
+//
+// Version information for an assembly consists of the following four values:
+//
+//      Major Version
+//      Minor Version 
+//      Build Number
+//      Revision
+//
+// You can specify all the values or you can default the Revision and Build Numbers 
+// by using the '*' as shown below:
+
+[assembly: AssemblyVersion("2.9.2.001")]
+
+//
+// In order to sign your assembly you must specify a key to use. Refer to the 
+// Microsoft .NET Framework documentation for more information on assembly signing.
+//
+// Use the attributes below to control which key is used for signing. 
+//
+// Notes: 
+//   (*) If no key is specified, the assembly is not signed.
+//   (*) KeyName refers to a key that has been installed in the Crypto Service
+//       Provider (CSP) on your machine. KeyFile refers to a file which contains
+//       a key.
+//   (*) If the KeyFile and the KeyName values are both specified, the 
+//       following processing occurs:
+//       (1) If the KeyName can be found in the CSP, that key is used.
+//       (2) If the KeyName does not exist and the KeyFile does exist, the key 
+//           in the KeyFile is installed into the CSP and used.
+//   (*) In order to create a KeyFile, you can use the sn.exe (Strong Name) utility.
+//       When specifying the KeyFile, the location of the KeyFile should be
+//       relative to the project output directory which is
+//       %Project Directory%\obj\<configuration>. For example, if your KeyFile is
+//       located in the project directory, you would specify the AssemblyKeyFile 
+//       attribute as [assembly: AssemblyKeyFile("..\\..\\mykey.snk")]
+//   (*) Delay Signing is an advanced option - see the Microsoft .NET Framework
+//       documentation for more information on this.
+//
+[assembly: AssemblyDelaySign(false)]
+[assembly: AssemblyKeyFile("")]
+[assembly: AssemblyKeyName("")]