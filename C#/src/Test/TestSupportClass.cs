--- conflicted
+++ resolved
@@ -1,1151 +1,1146 @@
-/*
- * Licensed to the Apache Software Foundation (ASF) under one or more
- * contributor license agreements.  See the NOTICE file distributed with
- * this work for additional information regarding copyright ownership.
- * The ASF licenses this file to You under the Apache License, Version 2.0
- * (the "License"); you may not use this file except in compliance with
- * the License.  You may obtain a copy of the License at
- * 
- * http://www.apache.org/licenses/LICENSE-2.0
- * 
- * Unless required by applicable law or agreed to in writing, software
- * distributed under the License is distributed on an "AS IS" BASIS,
- * WITHOUT WARRANTIES OR CONDITIONS OF ANY KIND, either express or implied.
- * See the License for the specific language governing permissions and
- * limitations under the License.
- */
-
-using System;
-using System.Collections;
-using System.Threading;
-
-using NUnit.Framework;
-
-
-
-namespace Lucene.Net._SupportClass
-{
-    [TestFixture]
-    public class _SupportClassTestCases
-    {
-        [Test]
-        public void Count()
-        {
-            System.Reflection.Assembly asm = System.Reflection.Assembly.GetExecutingAssembly();
-            Type[] types = asm.GetTypes();
-
-            int countSupport = 0;
-            int countOther = 0;
-            foreach (Type type in types)
-            {
-                object[] o1 = type.GetCustomAttributes(typeof(NUnit.Framework.TestFixtureAttribute), true);
-                if (o1 == null || o1.Length == 0) continue;
-
-                foreach (System.Reflection.MethodInfo mi in type.GetMethods())
-                {
-                    object[] o2 = mi.GetCustomAttributes(typeof(NUnit.Framework.TestAttribute), true);
-                    if (o2 == null || o2.Length == 0) continue;
-
-                    if (type.FullName.StartsWith("Lucene.Net._SupportClass"))
-                    {
-                        countSupport++;
-                    }
-                    else
-                    {
-                        countOther++;
-                    }
-                }
-            }
-            string msg = "Lucene.Net TestCases:" + countSupport + "     Other TestCases:" + countOther;
-            Console.WriteLine(msg);
-            Assert.Ignore("[Intentionally ignored test case] " + msg);
-        }
-    }
-
-    /// <summary>
-    /// </summary>
-    [TestFixture]
-    public class TestSupportClass
-    {
-        /// <summary></summary>
-        /// <throws></throws>
-        [Test]
-        public virtual void TestCRC32()
-        {
-            byte[] b = new byte[256];
-            for (int i = 0; i < b.Length; i++)
-                b[i] = (byte)i;
-
-            SupportClass.Checksum digest = new SupportClass.CRC32();
-            digest.Update(b, 0, b.Length);
-
-            Int64 expected = 688229491;
-            Assert.AreEqual(expected, digest.GetValue());
-        }
-    }
-
-    [TestFixture]
-    public class TestWeakHashTable
-    {
-        [Test]
-        public void A_TestBasicOps()
-        {
-            IDictionary weakHashTable = TestWeakHashTableBehavior.CreateDictionary();// new SupportClass.TjWeakHashTable();
-            Hashtable realHashTable = new Hashtable();
-
-            SmallObject[] so = new SmallObject[100];
-            for (int i = 0; i < 20000; i++)
-            {
-                SmallObject key = new SmallObject(i);
-                SmallObject value = key;
-                so[i / 200] = key;
-                realHashTable.Add(key, value);
-                weakHashTable.Add(key, value);
-            }
-
-            Assert.AreEqual(weakHashTable.Count, realHashTable.Count);
-
-            ICollection keys = (ICollection)realHashTable.Keys;
-
-            foreach (SmallObject key in keys)
-            {
-                Assert.AreEqual(((SmallObject)realHashTable[key]).i,
-                                ((SmallObject)weakHashTable[key]).i);
-
-                Assert.IsTrue(realHashTable[key].Equals(weakHashTable[key]));
-            }
-
-
-            ICollection values1 = (ICollection)weakHashTable.Values;
-            ICollection values2 = (ICollection)realHashTable.Values;
-            Assert.AreEqual(values1.Count, values2.Count);
-
-            realHashTable.Remove(new SmallObject(10000));
-            weakHashTable.Remove(new SmallObject(10000));
-            Assert.AreEqual(weakHashTable.Count, 20000);
-            Assert.AreEqual(realHashTable.Count, 20000);
-
-            for (int i = 0; i < so.Length; i++)
-            {
-                realHashTable.Remove(so[i]);
-                weakHashTable.Remove(so[i]);
-                Assert.AreEqual(weakHashTable.Count, 20000 - i - 1);
-                Assert.AreEqual(realHashTable.Count, 20000 - i - 1);
-            }
-
-            //After removals, compare the collections again.
-            ICollection keys2 = (ICollection)realHashTable.Keys;
-            foreach (SmallObject o in keys2)
-            {
-                Assert.AreEqual(((SmallObject)realHashTable[o]).i,
-                                ((SmallObject)weakHashTable[o]).i);
-                Assert.IsTrue(realHashTable[o].Equals(weakHashTable[o]));
-            }
-        }
-
-        [Test]
-        public void B_TestOutOfMemory()
-        {
-            IDictionary wht = TestWeakHashTableBehavior.CreateDictionary();
-            int OOMECount = 0;
-
-            for (int i = 0; i < 1024 * 24 + 32; i++) // total requested Mem. > 24GB
-            {
-                try
-                {
-                    wht.Add(new BigObject(i), i);
-                    if (i % 1024 == 0) Console.WriteLine("Requested Mem: " + i.ToString() + " MB");
-                    OOMECount = 0;
-                }
-                catch (OutOfMemoryException oom)
-                {
-                    if (OOMECount++ > 10) throw new Exception("Memory Allocation Error in B_TestOutOfMemory");
-                    //Try Again. GC will eventually release some memory.
-                    Console.WriteLine("OOME WHEN i=" + i.ToString() + ". Try Again");
-                    System.Threading.Thread.Sleep(10);
-                    i--;
-                    continue;
-                }
-            }
-
-            GC.Collect();
-            Console.WriteLine("Passed out of memory exception.");
-        }
-
-        private int GetMemUsageInKB()
-        {
-            return System.Diagnostics.Process.GetCurrentProcess().WorkingSet / 1024;
-        }
-
-        [Test]
-        public void C_TestMemLeakage()
-        {
-
-            IDictionary wht = TestWeakHashTableBehavior.CreateDictionary(); //new SupportClass.TjWeakHashTable();
-
-            GC.Collect();
-            int initialMemUsage = GetMemUsageInKB();
-
-            Console.WriteLine("Initial MemUsage=" + initialMemUsage);
-            for (int i = 0; i < 10000; i++)
-            {
-                wht.Add(new BigObject(i), i);
-                if (i % 100 == 0)
-                {
-                    int mu = GetMemUsageInKB();
-                    Console.WriteLine(i.ToString() + ") MemUsage=" + mu);
-                }
-            }
-
-            GC.Collect();
-            int memUsage = GetMemUsageInKB();
-            if (memUsage > initialMemUsage * 2) Assert.Fail("Memory Leakage.MemUsage = " + memUsage);
-        }
-    }
-
-    [TestFixture]
-    public class TestWeakHashTableBehavior
-    {
-        IDictionary dictionary;
-
-        public static IDictionary CreateDictionary()
-        {
-            return new SupportClass.WeakHashTable();
-        }
-
-
-        private void CallGC()
-        {
-            for (int i = 0; i < 10; i++)
-            {
-                GC.Collect();
-                GC.WaitForPendingFinalizers();
-            }
-        }
-
-        [SetUp]
-        public void Setup()
-        {
-            dictionary = CreateDictionary();
-        }
-
-        [Test]
-        public void Test_Dictionary_Add()
-        {
-            string key = "A";
-
-            dictionary.Add(key, "value");
-            Assert.IsTrue(dictionary.Contains(key));
-            Assert.AreEqual("value", dictionary[key]);
-            Assert.AreEqual(1, dictionary.Count);
-
-            CollectionAssert.AreEquivalent(dictionary.Values, new object[] { "value" });
-        }
-
-        [Test]
-        public void Test_Dictionary_Add_2()
-        {
-            string key = "A";
-            string key2 = "B";
-
-            dictionary.Add(key, "value");
-            dictionary.Add(key2, "value2");
-            Assert.IsTrue(dictionary.Contains(key));
-            Assert.IsTrue(dictionary.Contains(key2));
-            Assert.AreEqual("value", dictionary[key]);
-            Assert.AreEqual("value2", dictionary[key2]);
-            Assert.AreEqual(2, dictionary.Count);
-
-            CollectionAssert.AreEquivalent(dictionary.Values, new object[] { "value", "value2" });
-        }
-
-        [Test]
-        public void Test_Keys()
-        {
-            string key = "A";
-            string key2 = "B";
-
-            dictionary.Add(key, "value");
-            CollectionAssert.AreEquivalent(dictionary.Keys, new object[] { key });
-
-            dictionary.Add(key2, "value2");
-            CollectionAssert.AreEquivalent(dictionary.Keys, new object[] { key, key2 });
-        }
-
-        [Test]
-        [ExpectedException(typeof(ArgumentNullException))]
-        public void Test_Dictionary_Add_Null()
-        {
-            dictionary.Add(null, "value");
-        }
-
-        [Test]
-        [ExpectedException(typeof(ArgumentNullException))]
-        public void Test_Dictionary_Set_Null()
-        {
-            dictionary[null] = "value";
-        }
-
-        [Test]
-        [ExpectedException(typeof(ArgumentException))]
-        public void Test_Dictionary_AddTwice()
-        {
-            string key = "A";
-
-            dictionary.Add(key, "value");
-            dictionary.Add(key, "value2");
-        }
-
-        [Test]
-        public void Test_Dictionary_AddReplace()
-        {
-            string key = "A";
-            string key2 = "a".ToUpper();
-
-            dictionary.Add(key, "value");
-            dictionary[key2] = "value2";
-
-            Assert.AreEqual(1, dictionary.Count);
-            Assert.IsTrue(dictionary.Contains(key));
-            Assert.AreEqual("value2", dictionary[key]);
-        }
-
-        [Test]
-        public void Test_Dictionary_AddRemove()
-        {
-            string key = "A";
-
-            dictionary.Add(key, "value");
-            dictionary.Remove(key);
-
-            Assert.AreEqual(0, dictionary.Count);
-            Assert.IsFalse(dictionary.Contains(key));
-            Assert.IsNull(dictionary[key]);
-        }
-
-        [Test]
-        public void Test_Dictionary_Clear()
-        {
-            string key = "A";
-
-            dictionary.Add(key, "value");
-            dictionary.Clear();
-
-            Assert.AreEqual(0, dictionary.Count);
-            Assert.IsFalse(dictionary.Contains(key));
-            Assert.IsNull(dictionary[key]);
-        }
-
-        [Test]
-        public void Test_Dictionary_AddRemove_2()
-        {
-            string key = "A";
-
-            dictionary.Add(key, "value");
-            dictionary.Remove(key);
-            dictionary.Remove(key);
-
-            Assert.AreEqual(0, dictionary.Count);
-            Assert.IsFalse(dictionary.Contains(key));
-            Assert.IsNull(dictionary[key]);
-        }
-
-        [Test]
-        [ExpectedException(typeof(ArgumentNullException))]
-        public void Test_Dictionary_Get_Null()
-        {
-            object value = dictionary[null];
-        }
-
-        [Test]
-        [ExpectedException(typeof(ArgumentNullException))]
-        public void Test_Dictionary_Remove_Null()
-        {
-            dictionary.Remove(null);
-        }
-
-        [Test]
-        public void Test_Dictionary_CopyTo()
-        {
-            string key = "A";
-
-            dictionary.Add(key, "value");
-            DictionaryEntry[] a = new DictionaryEntry[1];
-            dictionary.CopyTo(a, 0);
-
-            DictionaryEntry de = (DictionaryEntry)a[0];
-            Assert.AreEqual(key, de.Key);
-            Assert.AreEqual("value", de.Value);
-        }
-
-        [Test]
-        public void Test_Dictionary_GetEnumerator()
-        {
-            string key = "A";
-
-            dictionary.Add(key, "value");
-
-            IDictionaryEnumerator de = dictionary.GetEnumerator();
-            Assert.IsTrue(de.MoveNext());
-            Assert.AreEqual(key, de.Key);
-            Assert.AreEqual("value", de.Value);
-        }
-
-        [Test]
-        public void Test_Dictionary_ForEach()
-        {
-            string key = "A";
-
-            dictionary.Add(key, "value");
-
-            IEnumerable enumerable = dictionary;
-
-            foreach (DictionaryEntry de in enumerable)
-            {
-                Assert.AreEqual(key, de.Key);
-                Assert.AreEqual("value", de.Value);
-            }
-        }
-
-        [Test]
-        public void Test_Collisions()
-        {
-            //Create 2 keys with same hashcode but that are not equal
-            CollisionTester key1 = new CollisionTester(1, 100);
-            CollisionTester key2 = new CollisionTester(2, 100);
-
-            dictionary.Add(key1, "value1");
-            dictionary.Add(key2, "value2");
-
-            Assert.AreEqual("value1", dictionary[key1]);
-            Assert.AreEqual("value2", dictionary[key2]);
-
-            dictionary.Remove(key1);
-            Assert.AreEqual(null, dictionary[key1]);
-        }
-
-        [Test]
-        public void Test_Weak_1()
-        {
-            BigObject key = new BigObject(1);
-            BigObject key2 = new BigObject(2);
-
-            dictionary.Add(key, "value");
-            Assert.AreEqual("value", dictionary[key]);
-
-            key = null;
-            CallGC();
-
-            dictionary.Add(key2, "value2");
-            Assert.AreEqual(1, dictionary.Count);
-        }
-
-        [Test]
-        public void Test_Weak_2()
-        {
-            BigObject key = new BigObject(1);
-            BigObject key2 = new BigObject(2);
-            BigObject key3 = new BigObject(3);
-
-            dictionary.Add(key, "value");
-            dictionary.Add(key2, "value2");
-            Assert.AreEqual("value", dictionary[key]);
-
-            key = null;
-            CallGC();
-
-            dictionary.Add(key3, "value3");
-
-            Assert.AreEqual(2, dictionary.Count);
-            Assert.IsNotNull(key2);
-        }
-
-        [Test]
-        public void Test_Weak_ForEach()
-        {
-            BigObject[] keys1 = new BigObject[20];
-            BigObject[] keys2 = new BigObject[20];
-
-            for (int i = 0; i < keys1.Length; i++)
-            {
-                keys1[i] = new BigObject(i);
-                dictionary.Add(keys1[i], "value");
-            }
-            for (int i = 0; i < keys2.Length; i++)
-            {
-                keys2[i] = new BigObject(i);
-                dictionary.Add(keys2[i], "value");
-            }
-
-            Assert.AreEqual(40, dictionary.Count);
-
-            keys2 = null;
-            int count = 0;
-            foreach (DictionaryEntry de in dictionary)
-            {
-                CallGC();
-                count++;
-            }
-
-            Assert.LessOrEqual(20, count);
-            Assert.Greater(40, count);
-            Assert.IsNotNull(keys1);
-        }
-    }
-
-    [TestFixture]
-    public class TestWeakHashTableMultiThreadAccess
-    {
-        SupportClass.WeakHashTable wht = new SupportClass.WeakHashTable();
-        Exception AnyException = null;
-        bool EndOfTest = false;
-
-        [Test]
-        public void Test()
-        {
-            CreateThread(Add);
-            CreateThread(Enum);
-            
-            int count = 200;
-            while (count-- > 0)
-            {
-                Thread.Sleep(50);
-                if (AnyException != null)
-                {
-                    EndOfTest = true;
-                    Thread.Sleep(50);
-                    Assert.Fail(AnyException.Message);
-                }
-            }
-        }
-
-        void CreateThread(ThreadStart fxn)
-        {
-            Thread t = new Thread(fxn);
-            t.IsBackground = true;
-            t.Start();
-        }
-        
-
-        void Add()
-        {
-            try
-            {
-                long count = 0;
-                while (EndOfTest==false)
-                {
-                    wht.Add(count.ToString(), count.ToString());
-                    Thread.Sleep(1);
-
-                    string toReplace = (count - 10).ToString();
-                    if (wht.Contains(toReplace))
-                    {
-                        wht[toReplace] = "aa";
-                    }
-
-                    count++;
-                }
-            }
-            catch (Exception ex)
-            {
-                AnyException = ex;
-            }
-        }
-
-        void Enum()
-        {
-            try
-            {
-                while (EndOfTest==false)
-                {
-                    System.Collections.IEnumerator e = wht.Keys.GetEnumerator();
-                    while (e.MoveNext())
-                    {
-                        string s = (string)e.Current;
-                    }
-                    Thread.Sleep(1);
-                }
-            }
-            catch (Exception ex)
-            {
-                AnyException = ex;
-            }
-        }
-    }
-
-    class CollisionTester
-    {
-        int id;
-        int hashCode;
-
-        public CollisionTester(int id, int hashCode)
-        {
-            this.id = id;
-            this.hashCode = hashCode;
-        }
-
-        public override int GetHashCode()
-        {
-            return hashCode;
-        }
-
-        public override bool Equals(object obj)
-        {
-            if (obj is CollisionTester)
-            {
-                return this.id == ((CollisionTester)obj).id;
-            }
-            else
-                return base.Equals(obj);
-        }
-    }
-
-    [TestFixture]
-    public class TestWeakHashTablePerformance
-    {
-        IDictionary dictionary;
-        SmallObject[] keys;
-
-
-        [SetUp]
-        public void Setup()
-        {
-            dictionary = TestWeakHashTableBehavior.CreateDictionary();
-        }
-
-        private void Fill(IDictionary dictionary)
-        {
-            foreach (SmallObject key in keys)
-                dictionary.Add(key, "value");
-        }
-
-        [TestFixtureSetUp]
-        public void TestSetup()
-        {
-            keys = new SmallObject[100000];
-            for (int i = 0; i < keys.Length; i++)
-                keys[i] = new SmallObject(i);
-        }
-
-        [Test]
-        public void Test_Performance_Add()
-        {
-            for (int i = 0; i < 10; i++)
-            {
-                dictionary.Clear();
-                Fill(dictionary);
-            }
-        }
-
-        [Test]
-        public void Test_Performance_Remove()
-        {
-            for (int i = 0; i < 10; i++)
-            {
-                Fill(dictionary);
-                foreach (SmallObject key in keys)
-                    dictionary.Remove(key);
-            }
-        }
-
-        [Test]
-        public void Test_Performance_Replace()
-        {
-            for (int i = 0; i < 10; i++)
-            {
-                foreach (SmallObject key in keys)
-                    dictionary[key] = "value2";
-            }
-        }
-
-        [Test]
-        public void Test_Performance_Access()
-        {
-            Fill(dictionary);
-            for (int i = 0; i < 10; i++)
-            {
-                foreach (SmallObject key in keys)
-                {
-                    object value = dictionary[key];
-                }
-            }
-        }
-
-        [Test]
-        public void Test_Performance_Contains()
-        {
-            Fill(dictionary);
-            for (int i = 0; i < 10; i++)
-            {
-                foreach (SmallObject key in keys)
-                {
-                    dictionary.Contains(key);
-                }
-            }
-        }
-
-        [Test]
-        public void Test_Performance_Keys()
-        {
-            Fill(dictionary);
-            for (int i = 0; i < 100; i++)
-            {
-                ICollection keys = dictionary.Keys;
-            }
-        }
-
-        [Test]
-        public void Test_Performance_ForEach()
-        {
-            Fill(dictionary);
-            for (int i = 0; i < 10; i++)
-            {
-                foreach (DictionaryEntry de in dictionary)
-                {
-
-                }
-            }
-        }
-
-        [Test]
-        public void Test_Performance_CopyTo()
-        {
-            Fill(dictionary);
-            DictionaryEntry[] array = new DictionaryEntry[dictionary.Count];
-
-            for (int i = 0; i < 10; i++)
-            {
-                dictionary.CopyTo(array, 0);
-            }
-        }
-    }
-
-    internal class BigObject
-    {
-        public int i = 0;
-        public byte[] buf = null;
-
-        public BigObject(int i)
-        {
-            this.i = i;
-            buf = new byte[1024 * 1024]; //1MB
-        }
-    }
-
-
-    internal class SmallObject
-    {
-        public int i = 0;
-
-        public SmallObject(int i)
-        {
-            this.i = i;
-        }
-    }
-
-    [TestFixture]
-    public class TestThreadClass
-    {
-        [Test]
-        public void Test()
-        {
-            SupportClass.ThreadClass thread = new SupportClass.ThreadClass();
-
-            //Compare Current Thread Ids
-            Assert.IsTrue(SupportClass.ThreadClass.Current().Instance.ManagedThreadId == System.Threading.Thread.CurrentThread.ManagedThreadId);
-
-
-            //Compare instances of ThreadClass
-            MyThread mythread = new MyThread();
-            mythread.Start();
-            while (mythread.Result == null) System.Threading.Thread.Sleep(1);
-            Assert.IsTrue((bool)mythread.Result);
-
-
-            SupportClass.ThreadClass nullThread = null;
-            Assert.IsTrue(nullThread == null); //test overloaded operator == with null values
-            Assert.IsFalse(nullThread != null); //test overloaded operator != with null values
-        }
-
-        class MyThread : SupportClass.ThreadClass
-        {
-            public object Result = null;
-            public override void Run()
-            {
-                Result = SupportClass.ThreadClass.Current() == this;
-            }
-        }
-    }
-
-    [TestFixture]
-    public class TestOSClass
-    {
-        // LUCENENET-216
-        [Test]
-        public void TestFSDirectorySync()
-        {
-            System.IO.FileInfo path = new System.IO.FileInfo(System.IO.Path.Combine(SupportClass.AppSettings.Get("tempDir", ""), "testsync"));
-            Lucene.Net.Store.Directory directory = new Lucene.Net.Store.SimpleFSDirectory(path, null);
-            try
-            {
-                Lucene.Net.Store.IndexOutput io = directory.CreateOutput("syncfile");
-                io.Close();
-                directory.Sync("syncfile");
-            }
-            finally
-            {
-                directory.Close();
-                Lucene.Net.Util._TestUtil.RmDir(path);
-            }
-        }
-    }
-
-    [TestFixture]
-    public class TestLRUCache
-    {
-        [Test]
-        public void Test()
-        {
-            Lucene.Net.Util.Cache.SimpleLRUCache cache = new Lucene.Net.Util.Cache.SimpleLRUCache(3);
-            cache.Put("a", "a");
-            cache.Put("b", "b");
-            cache.Put("c", "c");
-            Assert.IsNotNull(cache.Get("a"));
-            Assert.IsNotNull(cache.Get("b"));
-            Assert.IsNotNull(cache.Get("c"));
-            cache.Put("d", "d");
-            Assert.IsNull(cache.Get("a"));
-            Assert.IsNotNull(cache.Get("c"));
-            cache.Put("e", "e");
-            cache.Put("f", "f");
-            Assert.IsNotNull(cache.Get("c"));
-        }
-    }
-
-    [TestFixture]
-    public class TestOldPatches
-    {
-        //-------------------------------------------
-        [Test]
-        [Description("LUCENENET-183")]
-        public void Test_SegmentTermVector_IndexOf()
-        {
-            Lucene.Net.Store.RAMDirectory directory = new Lucene.Net.Store.RAMDirectory();
-            Lucene.Net.Analysis.Analyzer analyzer = new Lucene.Net.Analysis.WhitespaceAnalyzer();
-            Lucene.Net.Index.IndexWriter writer = new Lucene.Net.Index.IndexWriter(directory, analyzer, Lucene.Net.Index.IndexWriter.MaxFieldLength.LIMITED);
-            Lucene.Net.Documents.Document document = new Lucene.Net.Documents.Document();
-            document.Add(new Lucene.Net.Documents.Field("contents", new System.IO.StreamReader(new System.IO.MemoryStream(System.Text.Encoding.ASCII.GetBytes("a_ a0"))), Lucene.Net.Documents.Field.TermVector.WITH_OFFSETS));
-            writer.AddDocument(document);
-            Lucene.Net.Index.IndexReader reader = writer.GetReader();
-            Lucene.Net.Index.TermPositionVector tpv = reader.GetTermFreqVector(0, "contents") as Lucene.Net.Index.TermPositionVector;
-            //Console.WriteLine("tpv: " + tpv);
-            int index = tpv.IndexOf("a_");
-            Assert.AreEqual(index, 1, "See the issue: LUCENENET-183");
-        }
-
-        //-------------------------------------------
-        [Test]
-        [Description("LUCENENET-170")]
-        public void Test_Util_Parameter()
-        {
-            Lucene.Net.Search.BooleanQuery queryPreSerialized = new Lucene.Net.Search.BooleanQuery();
-            queryPreSerialized.Add(new Lucene.Net.Search.TermQuery(new Lucene.Net.Index.Term("country", "Russia")), Lucene.Net.Search.BooleanClause.Occur.MUST);
-            queryPreSerialized.Add(new Lucene.Net.Search.TermQuery(new Lucene.Net.Index.Term("country", "France")), Lucene.Net.Search.BooleanClause.Occur.MUST);
-
-            //now serialize it 
-            System.Runtime.Serialization.Formatters.Binary.BinaryFormatter serializer = new System.Runtime.Serialization.Formatters.Binary.BinaryFormatter();
-            System.IO.MemoryStream memoryStream = new System.IO.MemoryStream();
-            serializer.Serialize(memoryStream, queryPreSerialized);
-
-            //now deserialize 
-            memoryStream.Seek(0, System.IO.SeekOrigin.Begin);
-            Lucene.Net.Search.BooleanQuery queryPostSerialized = (Lucene.Net.Search.BooleanQuery)serializer.Deserialize(memoryStream);
-
-            memoryStream.Close();
-
-            Assert.AreEqual(queryPreSerialized, queryPostSerialized, "See the issue: LUCENENET-170");
-        }
-
-        //-------------------------------------------
-        [Test]
-        [Description("LUCENENET-174")]
-        public void Test_Store_RAMDirectory()
-        {
-            Lucene.Net.Store.RAMDirectory ramDIR = new Lucene.Net.Store.RAMDirectory();
-
-            //Index 1 Doc
-            Lucene.Net.Index.IndexWriter wr = new Lucene.Net.Index.IndexWriter(ramDIR, new Lucene.Net.Analysis.WhitespaceAnalyzer(), true);
-            Lucene.Net.Documents.Document doc = new Lucene.Net.Documents.Document();
-            doc.Add(new Lucene.Net.Documents.Field("field1", "value1 value11", Lucene.Net.Documents.Field.Store.YES, Lucene.Net.Documents.Field.Index.TOKENIZED));
-            wr.AddDocument(doc);
-            wr.Close();
-
-            //now serialize it 
-            System.Runtime.Serialization.Formatters.Binary.BinaryFormatter serializer = new System.Runtime.Serialization.Formatters.Binary.BinaryFormatter();
-            System.IO.MemoryStream memoryStream = new System.IO.MemoryStream();
-            serializer.Serialize(memoryStream, ramDIR);
-
-            //Close DIR
-            ramDIR.Close();
-            ramDIR = null;
-
-            //now deserialize 
-            memoryStream.Seek(0, System.IO.SeekOrigin.Begin);
-            Lucene.Net.Store.RAMDirectory ramDIR2 = (Lucene.Net.Store.RAMDirectory)serializer.Deserialize(memoryStream);
-
-            //Add 1 more doc
-            wr = new Lucene.Net.Index.IndexWriter(ramDIR2, new Lucene.Net.Analysis.WhitespaceAnalyzer(), false);
-            doc = new Lucene.Net.Documents.Document();
-            doc.Add(new Lucene.Net.Documents.Field("field1", "value1 value11", Lucene.Net.Documents.Field.Store.YES, Lucene.Net.Documents.Field.Index.TOKENIZED));
-            wr.AddDocument(doc);
-            wr.Close();
-
-            //Search
-            Lucene.Net.Search.IndexSearcher s = new Lucene.Net.Search.IndexSearcher(ramDIR2);
-            Lucene.Net.QueryParsers.QueryParser qp = new Lucene.Net.QueryParsers.QueryParser("field1", new Lucene.Net.Analysis.Standard.StandardAnalyzer());
-            Lucene.Net.Search.Query q = qp.Parse("value1");
-            Lucene.Net.Search.TopDocs topDocs = s.Search(q, 100);
-            s.Close();
-
-            Assert.AreEqual(topDocs.totalHits, 2, "See the issue: LUCENENET-174");
-        }
-
-
-
-        //-------------------------------------------
-        [Test]
-        [Description("LUCENENET-150")]
-        public void Test_Index_ReusableStringReader()
-        {
-            Lucene.Net.Index.IndexWriter wr = new Lucene.Net.Index.IndexWriter(new Lucene.Net.Store.RAMDirectory(), new TestAnalyzer(), true);
-
-            Lucene.Net.Documents.Document doc = new Lucene.Net.Documents.Document();
-            Lucene.Net.Documents.Field f1 = new Lucene.Net.Documents.Field("f1", TEST_STRING, Lucene.Net.Documents.Field.Store.YES, Lucene.Net.Documents.Field.Index.TOKENIZED);
-            doc.Add(f1);
-            wr.AddDocument(doc);
-
-            wr.Close();
-        }
-
-        static string TEST_STRING = "Some Text and some more Text";
-
-        class TestAnalyzer : Lucene.Net.Analysis.Analyzer
-        {
-            public override Lucene.Net.Analysis.TokenStream TokenStream(string fieldName, System.IO.TextReader reader)
-            {
-                return new TestTokenizer(reader);
-            }
-        }
-
-        class TestTokenizer : Lucene.Net.Analysis.CharTokenizer
-        {
-            public TestTokenizer(System.IO.TextReader Reader)
-                : base(Reader)
-            {
-                //Caution: "Reader" is actually of type "ReusableStringReader" and some 
-                //methods (for ex. "ReadToEnd", "Peek",  "ReadLine") is not implemented. 
-                Assert.AreEqual(TEST_STRING, Reader.ReadToEnd(), "Issue LUCENENET-150: \"ReadToEnd\" method is not implemented");
-            }
-
-            protected override bool IsTokenChar(char c)
-            {
-                return char.IsLetterOrDigit(c);
-            }
-        }
-
-
-        //-------------------------------------------
-        [Test]
-        [Description("LUCENENET-100")]
-        public void Test_Search_FieldDoc()
-        {
-            try
-            {
-                LUCENENET_100_CreateIndex();
-
-                System.Runtime.Remoting.Channels.ChannelServices.RegisterChannel(new System.Runtime.Remoting.Channels.Tcp.TcpChannel(38087));
-
-                Lucene.Net.Search.IndexSearcher indexSearcher = new Lucene.Net.Search.IndexSearcher(LUCENENET_100_Dir);
-                System.Runtime.Remoting.RemotingServices.Marshal(indexSearcher, "Searcher");
-
-                LUCENENET_100_ClientSearch();
-            }
-            catch (Exception ex)
-            {
-                Console.WriteLine(ex.Message);
-            }
-
-            //Wait Client to finish
-            while (LUCENENET_100_testFinished == false) System.Threading.Thread.Sleep(10);
-
-            if (LUCENENET_100_Exception != null) throw LUCENENET_100_Exception;
-
-        }
-
-        Lucene.Net.Store.RAMDirectory LUCENENET_100_Dir = new Lucene.Net.Store.RAMDirectory();
-        bool LUCENENET_100_testFinished = false;
-        Exception LUCENENET_100_Exception = null;
-
-
-        void LUCENENET_100_ClientSearch()
-        {
-            try
-            {
-                Lucene.Net.Search.Searchable s = (Lucene.Net.Search.Searchable)Activator.GetObject(typeof(Lucene.Net.Search.Searchable), @"tcp://localhost:38087/Searcher");
-                Lucene.Net.Search.MultiSearcher searcher = new Lucene.Net.Search.MultiSearcher(new Lucene.Net.Search.Searchable[] { s });
-
-                Lucene.Net.Search.Query q = new Lucene.Net.Search.TermQuery(new Lucene.Net.Index.Term("field1", "moon"));
-
-                Lucene.Net.Search.Sort sort = new Lucene.Net.Search.Sort();
-                sort.SetSort(new Lucene.Net.Search.SortField("field2", Lucene.Net.Search.SortField.INT));
-
-                Lucene.Net.Search.TopDocs h = searcher.Search(q, null,100, sort);
-            }
-            catch (Exception ex)
-            {
-                LUCENENET_100_Exception = ex;
-            }
-            finally
-            {
-                LUCENENET_100_testFinished = true;
-            }
-        }
-
-        void LUCENENET_100_CreateIndex()
-        {
-            Lucene.Net.Index.IndexWriter w = new Lucene.Net.Index.IndexWriter(LUCENENET_100_Dir, new Lucene.Net.Analysis.Standard.StandardAnalyzer(), true);
-
-            Lucene.Net.Documents.Field f1 = new Lucene.Net.Documents.Field("field1", "dark side of the moon", Lucene.Net.Documents.Field.Store.YES, Lucene.Net.Documents.Field.Index.TOKENIZED);
-            Lucene.Net.Documents.Field f2 = new Lucene.Net.Documents.Field("field2", "123", Lucene.Net.Documents.Field.Store.YES, Lucene.Net.Documents.Field.Index.UN_TOKENIZED);
-            Lucene.Net.Documents.Document d = new Lucene.Net.Documents.Document();
-            d.Add(f1);
-            d.Add(f2);
-            w.AddDocument(d);
-
-            f1 = new Lucene.Net.Documents.Field("field1", "Fly me to the moon", Lucene.Net.Documents.Field.Store.YES, Lucene.Net.Documents.Field.Index.TOKENIZED);
-            f2 = new Lucene.Net.Documents.Field("field2", "456", Lucene.Net.Documents.Field.Store.YES, Lucene.Net.Documents.Field.Index.UN_TOKENIZED);
-            d = new Lucene.Net.Documents.Document();
-            d.Add(f1);
-            d.Add(f2);
-            w.AddDocument(d);
-
-            w.Close();
-        }
-
-        //-------------------------------------------
-    }
-
-<<<<<<< HEAD
-}
-
-=======
-    [TestFixture]
-    public class TestSerialization
-    {
-        Lucene.Net.Store.RAMDirectory dir = null;
-
-        [SetUp]
-        public void Setup()
-        {
-            dir = new Lucene.Net.Store.RAMDirectory();
-            Index();
-        }
-
-        void Index()
-        {
-            Lucene.Net.Index.IndexWriter wr = new Lucene.Net.Index.IndexWriter(dir, new Lucene.Net.Analysis.WhitespaceAnalyzer(), Lucene.Net.Index.IndexWriter.MaxFieldLength.UNLIMITED);
-
-            Lucene.Net.Documents.Document doc = null;
-            Lucene.Net.Documents.Field f = null;
-
-            doc = new Lucene.Net.Documents.Document();
-            f = new Lucene.Net.Documents.Field("field", "a b c d", Lucene.Net.Documents.Field.Store.NO, Lucene.Net.Documents.Field.Index.ANALYZED);
-            doc.Add(f);
-            wr.AddDocument(doc);
-
-            doc = new Lucene.Net.Documents.Document();
-            f = new Lucene.Net.Documents.Field("field", "a b a d", Lucene.Net.Documents.Field.Store.NO, Lucene.Net.Documents.Field.Index.ANALYZED);
-            doc.Add(f);
-            wr.AddDocument(doc);
-
-            doc = new Lucene.Net.Documents.Document();
-            f = new Lucene.Net.Documents.Field("field", "a b e f", Lucene.Net.Documents.Field.Store.NO, Lucene.Net.Documents.Field.Index.ANALYZED);
-            doc.Add(f);
-            wr.AddDocument(doc);
-            
-            doc = new Lucene.Net.Documents.Document();
-            f = new Lucene.Net.Documents.Field("field", "x y z", Lucene.Net.Documents.Field.Store.NO, Lucene.Net.Documents.Field.Index.ANALYZED);
-            doc.Add(f);
-            wr.AddDocument(doc);
-            
-            wr.Close();
-        }
-
-
-        [Test]
-        [Description("LUCENENET-338  (also see LUCENENET-170)")]
-        public void TestBooleanQuerySerialization()
-        {
-            Lucene.Net.Search.BooleanQuery lucQuery = new Lucene.Net.Search.BooleanQuery();
-
-            lucQuery.Add(new Lucene.Net.Search.TermQuery(new Lucene.Net.Index.Term("field", "x")), Lucene.Net.Search.BooleanClause.Occur.MUST);
-            
-            System.Runtime.Serialization.Formatters.Binary.BinaryFormatter bf = new System.Runtime.Serialization.Formatters.Binary.BinaryFormatter();
-            System.IO.MemoryStream ms = new System.IO.MemoryStream();
-            bf.Serialize(ms, lucQuery);
-            ms.Seek(0, System.IO.SeekOrigin.Begin);
-            Lucene.Net.Search.BooleanQuery lucQuery2 = (Lucene.Net.Search.BooleanQuery)bf.Deserialize(ms);
-            ms.Close();
-
-            Assert.AreEqual(lucQuery, lucQuery2, "Error in serialization");
-
-            Lucene.Net.Search.IndexSearcher searcher = new Lucene.Net.Search.IndexSearcher(dir, true);
-
-            int hitCount = searcher.Search(lucQuery, 20).totalHits;
-            
-            searcher.Close();
-            searcher = new Lucene.Net.Search.IndexSearcher(dir, true);
-
-            int hitCount2 = searcher.Search(lucQuery2, 20).totalHits;
-
-            Assert.AreEqual(hitCount, hitCount2,"Error in serialization - different hit counts");
-        }
-    }
-
-}
-
->>>>>>> 0ce47508
-
-namespace Lucene.Net
-{
-    /// <summary>
-    /// Support for junit.framework.TestCase.getName().
-    /// {{Lucene.Net-2.9.1}} Move to another location after LUCENENET-266
-    /// </summary>
-    public class TestCase
-    {
-        public static string GetName()
-        {
-            return GetTestCaseName(false);
-        }
-
-        public static string GetFullName()
-        {
-            return GetTestCaseName(true);
-        }
-
-        static string GetTestCaseName(bool fullName)
-        {
-            System.Diagnostics.StackTrace stackTrace = new System.Diagnostics.StackTrace();
-            for (int i = 0; i < stackTrace.FrameCount; i++)
-            {
-                System.Reflection.MethodBase method = stackTrace.GetFrame(i).GetMethod();
-                object[] testAttrs = method.GetCustomAttributes(typeof(NUnit.Framework.TestAttribute), false);
-                if (testAttrs != null && testAttrs.Length > 0)
-                    if (fullName) return method.DeclaringType.FullName + "." + method.Name;
-                    else return method.Name;
-            }
-            return "GetTestCaseName[UnknownTestMethod]";
-        }
-    }
+/*
+ * Licensed to the Apache Software Foundation (ASF) under one or more
+ * contributor license agreements.  See the NOTICE file distributed with
+ * this work for additional information regarding copyright ownership.
+ * The ASF licenses this file to You under the Apache License, Version 2.0
+ * (the "License"); you may not use this file except in compliance with
+ * the License.  You may obtain a copy of the License at
+ * 
+ * http://www.apache.org/licenses/LICENSE-2.0
+ * 
+ * Unless required by applicable law or agreed to in writing, software
+ * distributed under the License is distributed on an "AS IS" BASIS,
+ * WITHOUT WARRANTIES OR CONDITIONS OF ANY KIND, either express or implied.
+ * See the License for the specific language governing permissions and
+ * limitations under the License.
+ */
+
+using System;
+using System.Collections;
+using System.Threading;
+
+using NUnit.Framework;
+
+
+
+namespace Lucene.Net._SupportClass
+{
+    [TestFixture]
+    public class _SupportClassTestCases
+    {
+        [Test]
+        public void Count()
+        {
+            System.Reflection.Assembly asm = System.Reflection.Assembly.GetExecutingAssembly();
+            Type[] types = asm.GetTypes();
+
+            int countSupport = 0;
+            int countOther = 0;
+            foreach (Type type in types)
+            {
+                object[] o1 = type.GetCustomAttributes(typeof(NUnit.Framework.TestFixtureAttribute), true);
+                if (o1 == null || o1.Length == 0) continue;
+
+                foreach (System.Reflection.MethodInfo mi in type.GetMethods())
+                {
+                    object[] o2 = mi.GetCustomAttributes(typeof(NUnit.Framework.TestAttribute), true);
+                    if (o2 == null || o2.Length == 0) continue;
+
+                    if (type.FullName.StartsWith("Lucene.Net._SupportClass"))
+                    {
+                        countSupport++;
+                    }
+                    else
+                    {
+                        countOther++;
+                    }
+                }
+            }
+            string msg = "Lucene.Net TestCases:" + countSupport + "     Other TestCases:" + countOther;
+            Console.WriteLine(msg);
+            Assert.Ignore("[Intentionally ignored test case] " + msg);
+        }
+    }
+
+    /// <summary>
+    /// </summary>
+    [TestFixture]
+    public class TestSupportClass
+    {
+        /// <summary></summary>
+        /// <throws></throws>
+        [Test]
+        public virtual void TestCRC32()
+        {
+            byte[] b = new byte[256];
+            for (int i = 0; i < b.Length; i++)
+                b[i] = (byte)i;
+
+            SupportClass.Checksum digest = new SupportClass.CRC32();
+            digest.Update(b, 0, b.Length);
+
+            Int64 expected = 688229491;
+            Assert.AreEqual(expected, digest.GetValue());
+        }
+    }
+
+    [TestFixture]
+    public class TestWeakHashTable
+    {
+        [Test]
+        public void A_TestBasicOps()
+        {
+            IDictionary weakHashTable = TestWeakHashTableBehavior.CreateDictionary();// new SupportClass.TjWeakHashTable();
+            Hashtable realHashTable = new Hashtable();
+
+            SmallObject[] so = new SmallObject[100];
+            for (int i = 0; i < 20000; i++)
+            {
+                SmallObject key = new SmallObject(i);
+                SmallObject value = key;
+                so[i / 200] = key;
+                realHashTable.Add(key, value);
+                weakHashTable.Add(key, value);
+            }
+
+            Assert.AreEqual(weakHashTable.Count, realHashTable.Count);
+
+            ICollection keys = (ICollection)realHashTable.Keys;
+
+            foreach (SmallObject key in keys)
+            {
+                Assert.AreEqual(((SmallObject)realHashTable[key]).i,
+                                ((SmallObject)weakHashTable[key]).i);
+
+                Assert.IsTrue(realHashTable[key].Equals(weakHashTable[key]));
+            }
+
+
+            ICollection values1 = (ICollection)weakHashTable.Values;
+            ICollection values2 = (ICollection)realHashTable.Values;
+            Assert.AreEqual(values1.Count, values2.Count);
+
+            realHashTable.Remove(new SmallObject(10000));
+            weakHashTable.Remove(new SmallObject(10000));
+            Assert.AreEqual(weakHashTable.Count, 20000);
+            Assert.AreEqual(realHashTable.Count, 20000);
+
+            for (int i = 0; i < so.Length; i++)
+            {
+                realHashTable.Remove(so[i]);
+                weakHashTable.Remove(so[i]);
+                Assert.AreEqual(weakHashTable.Count, 20000 - i - 1);
+                Assert.AreEqual(realHashTable.Count, 20000 - i - 1);
+            }
+
+            //After removals, compare the collections again.
+            ICollection keys2 = (ICollection)realHashTable.Keys;
+            foreach (SmallObject o in keys2)
+            {
+                Assert.AreEqual(((SmallObject)realHashTable[o]).i,
+                                ((SmallObject)weakHashTable[o]).i);
+                Assert.IsTrue(realHashTable[o].Equals(weakHashTable[o]));
+            }
+        }
+
+        [Test]
+        public void B_TestOutOfMemory()
+        {
+            IDictionary wht = TestWeakHashTableBehavior.CreateDictionary();
+            int OOMECount = 0;
+
+            for (int i = 0; i < 1024 * 24 + 32; i++) // total requested Mem. > 24GB
+            {
+                try
+                {
+                    wht.Add(new BigObject(i), i);
+                    if (i % 1024 == 0) Console.WriteLine("Requested Mem: " + i.ToString() + " MB");
+                    OOMECount = 0;
+                }
+                catch (OutOfMemoryException oom)
+                {
+                    if (OOMECount++ > 10) throw new Exception("Memory Allocation Error in B_TestOutOfMemory");
+                    //Try Again. GC will eventually release some memory.
+                    Console.WriteLine("OOME WHEN i=" + i.ToString() + ". Try Again");
+                    System.Threading.Thread.Sleep(10);
+                    i--;
+                    continue;
+                }
+            }
+
+            GC.Collect();
+            Console.WriteLine("Passed out of memory exception.");
+        }
+
+        private int GetMemUsageInKB()
+        {
+            return System.Diagnostics.Process.GetCurrentProcess().WorkingSet / 1024;
+        }
+
+        [Test]
+        public void C_TestMemLeakage()
+        {
+
+            IDictionary wht = TestWeakHashTableBehavior.CreateDictionary(); //new SupportClass.TjWeakHashTable();
+
+            GC.Collect();
+            int initialMemUsage = GetMemUsageInKB();
+
+            Console.WriteLine("Initial MemUsage=" + initialMemUsage);
+            for (int i = 0; i < 10000; i++)
+            {
+                wht.Add(new BigObject(i), i);
+                if (i % 100 == 0)
+                {
+                    int mu = GetMemUsageInKB();
+                    Console.WriteLine(i.ToString() + ") MemUsage=" + mu);
+                }
+            }
+
+            GC.Collect();
+            int memUsage = GetMemUsageInKB();
+            if (memUsage > initialMemUsage * 2) Assert.Fail("Memory Leakage.MemUsage = " + memUsage);
+        }
+    }
+
+    [TestFixture]
+    public class TestWeakHashTableBehavior
+    {
+        IDictionary dictionary;
+
+        public static IDictionary CreateDictionary()
+        {
+            return new SupportClass.WeakHashTable();
+        }
+
+
+        private void CallGC()
+        {
+            for (int i = 0; i < 10; i++)
+            {
+                GC.Collect();
+                GC.WaitForPendingFinalizers();
+            }
+        }
+
+        [SetUp]
+        public void Setup()
+        {
+            dictionary = CreateDictionary();
+        }
+
+        [Test]
+        public void Test_Dictionary_Add()
+        {
+            string key = "A";
+
+            dictionary.Add(key, "value");
+            Assert.IsTrue(dictionary.Contains(key));
+            Assert.AreEqual("value", dictionary[key]);
+            Assert.AreEqual(1, dictionary.Count);
+
+            CollectionAssert.AreEquivalent(dictionary.Values, new object[] { "value" });
+        }
+
+        [Test]
+        public void Test_Dictionary_Add_2()
+        {
+            string key = "A";
+            string key2 = "B";
+
+            dictionary.Add(key, "value");
+            dictionary.Add(key2, "value2");
+            Assert.IsTrue(dictionary.Contains(key));
+            Assert.IsTrue(dictionary.Contains(key2));
+            Assert.AreEqual("value", dictionary[key]);
+            Assert.AreEqual("value2", dictionary[key2]);
+            Assert.AreEqual(2, dictionary.Count);
+
+            CollectionAssert.AreEquivalent(dictionary.Values, new object[] { "value", "value2" });
+        }
+
+        [Test]
+        public void Test_Keys()
+        {
+            string key = "A";
+            string key2 = "B";
+
+            dictionary.Add(key, "value");
+            CollectionAssert.AreEquivalent(dictionary.Keys, new object[] { key });
+
+            dictionary.Add(key2, "value2");
+            CollectionAssert.AreEquivalent(dictionary.Keys, new object[] { key, key2 });
+        }
+
+        [Test]
+        [ExpectedException(typeof(ArgumentNullException))]
+        public void Test_Dictionary_Add_Null()
+        {
+            dictionary.Add(null, "value");
+        }
+
+        [Test]
+        [ExpectedException(typeof(ArgumentNullException))]
+        public void Test_Dictionary_Set_Null()
+        {
+            dictionary[null] = "value";
+        }
+
+        [Test]
+        [ExpectedException(typeof(ArgumentException))]
+        public void Test_Dictionary_AddTwice()
+        {
+            string key = "A";
+
+            dictionary.Add(key, "value");
+            dictionary.Add(key, "value2");
+        }
+
+        [Test]
+        public void Test_Dictionary_AddReplace()
+        {
+            string key = "A";
+            string key2 = "a".ToUpper();
+
+            dictionary.Add(key, "value");
+            dictionary[key2] = "value2";
+
+            Assert.AreEqual(1, dictionary.Count);
+            Assert.IsTrue(dictionary.Contains(key));
+            Assert.AreEqual("value2", dictionary[key]);
+        }
+
+        [Test]
+        public void Test_Dictionary_AddRemove()
+        {
+            string key = "A";
+
+            dictionary.Add(key, "value");
+            dictionary.Remove(key);
+
+            Assert.AreEqual(0, dictionary.Count);
+            Assert.IsFalse(dictionary.Contains(key));
+            Assert.IsNull(dictionary[key]);
+        }
+
+        [Test]
+        public void Test_Dictionary_Clear()
+        {
+            string key = "A";
+
+            dictionary.Add(key, "value");
+            dictionary.Clear();
+
+            Assert.AreEqual(0, dictionary.Count);
+            Assert.IsFalse(dictionary.Contains(key));
+            Assert.IsNull(dictionary[key]);
+        }
+
+        [Test]
+        public void Test_Dictionary_AddRemove_2()
+        {
+            string key = "A";
+
+            dictionary.Add(key, "value");
+            dictionary.Remove(key);
+            dictionary.Remove(key);
+
+            Assert.AreEqual(0, dictionary.Count);
+            Assert.IsFalse(dictionary.Contains(key));
+            Assert.IsNull(dictionary[key]);
+        }
+
+        [Test]
+        [ExpectedException(typeof(ArgumentNullException))]
+        public void Test_Dictionary_Get_Null()
+        {
+            object value = dictionary[null];
+        }
+
+        [Test]
+        [ExpectedException(typeof(ArgumentNullException))]
+        public void Test_Dictionary_Remove_Null()
+        {
+            dictionary.Remove(null);
+        }
+
+        [Test]
+        public void Test_Dictionary_CopyTo()
+        {
+            string key = "A";
+
+            dictionary.Add(key, "value");
+            DictionaryEntry[] a = new DictionaryEntry[1];
+            dictionary.CopyTo(a, 0);
+
+            DictionaryEntry de = (DictionaryEntry)a[0];
+            Assert.AreEqual(key, de.Key);
+            Assert.AreEqual("value", de.Value);
+        }
+
+        [Test]
+        public void Test_Dictionary_GetEnumerator()
+        {
+            string key = "A";
+
+            dictionary.Add(key, "value");
+
+            IDictionaryEnumerator de = dictionary.GetEnumerator();
+            Assert.IsTrue(de.MoveNext());
+            Assert.AreEqual(key, de.Key);
+            Assert.AreEqual("value", de.Value);
+        }
+
+        [Test]
+        public void Test_Dictionary_ForEach()
+        {
+            string key = "A";
+
+            dictionary.Add(key, "value");
+
+            IEnumerable enumerable = dictionary;
+
+            foreach (DictionaryEntry de in enumerable)
+            {
+                Assert.AreEqual(key, de.Key);
+                Assert.AreEqual("value", de.Value);
+            }
+        }
+
+        [Test]
+        public void Test_Collisions()
+        {
+            //Create 2 keys with same hashcode but that are not equal
+            CollisionTester key1 = new CollisionTester(1, 100);
+            CollisionTester key2 = new CollisionTester(2, 100);
+
+            dictionary.Add(key1, "value1");
+            dictionary.Add(key2, "value2");
+
+            Assert.AreEqual("value1", dictionary[key1]);
+            Assert.AreEqual("value2", dictionary[key2]);
+
+            dictionary.Remove(key1);
+            Assert.AreEqual(null, dictionary[key1]);
+        }
+
+        [Test]
+        public void Test_Weak_1()
+        {
+            BigObject key = new BigObject(1);
+            BigObject key2 = new BigObject(2);
+
+            dictionary.Add(key, "value");
+            Assert.AreEqual("value", dictionary[key]);
+
+            key = null;
+            CallGC();
+
+            dictionary.Add(key2, "value2");
+            Assert.AreEqual(1, dictionary.Count);
+        }
+
+        [Test]
+        public void Test_Weak_2()
+        {
+            BigObject key = new BigObject(1);
+            BigObject key2 = new BigObject(2);
+            BigObject key3 = new BigObject(3);
+
+            dictionary.Add(key, "value");
+            dictionary.Add(key2, "value2");
+            Assert.AreEqual("value", dictionary[key]);
+
+            key = null;
+            CallGC();
+
+            dictionary.Add(key3, "value3");
+
+            Assert.AreEqual(2, dictionary.Count);
+            Assert.IsNotNull(key2);
+        }
+
+        [Test]
+        public void Test_Weak_ForEach()
+        {
+            BigObject[] keys1 = new BigObject[20];
+            BigObject[] keys2 = new BigObject[20];
+
+            for (int i = 0; i < keys1.Length; i++)
+            {
+                keys1[i] = new BigObject(i);
+                dictionary.Add(keys1[i], "value");
+            }
+            for (int i = 0; i < keys2.Length; i++)
+            {
+                keys2[i] = new BigObject(i);
+                dictionary.Add(keys2[i], "value");
+            }
+
+            Assert.AreEqual(40, dictionary.Count);
+
+            keys2 = null;
+            int count = 0;
+            foreach (DictionaryEntry de in dictionary)
+            {
+                CallGC();
+                count++;
+            }
+
+            Assert.LessOrEqual(20, count);
+            Assert.Greater(40, count);
+            Assert.IsNotNull(keys1);
+        }
+    }
+
+    [TestFixture]
+    public class TestWeakHashTableMultiThreadAccess
+    {
+        SupportClass.WeakHashTable wht = new SupportClass.WeakHashTable();
+        Exception AnyException = null;
+        bool EndOfTest = false;
+
+        [Test]
+        public void Test()
+        {
+            CreateThread(Add);
+            CreateThread(Enum);
+            
+            int count = 200;
+            while (count-- > 0)
+            {
+                Thread.Sleep(50);
+                if (AnyException != null)
+                {
+                    EndOfTest = true;
+                    Thread.Sleep(50);
+                    Assert.Fail(AnyException.Message);
+                }
+            }
+        }
+
+        void CreateThread(ThreadStart fxn)
+        {
+            Thread t = new Thread(fxn);
+            t.IsBackground = true;
+            t.Start();
+        }
+        
+
+        void Add()
+        {
+            try
+            {
+                long count = 0;
+                while (EndOfTest==false)
+                {
+                    wht.Add(count.ToString(), count.ToString());
+                    Thread.Sleep(1);
+
+                    string toReplace = (count - 10).ToString();
+                    if (wht.Contains(toReplace))
+                    {
+                        wht[toReplace] = "aa";
+                    }
+
+                    count++;
+                }
+            }
+            catch (Exception ex)
+            {
+                AnyException = ex;
+            }
+        }
+
+        void Enum()
+        {
+            try
+            {
+                while (EndOfTest==false)
+                {
+                    System.Collections.IEnumerator e = wht.Keys.GetEnumerator();
+                    while (e.MoveNext())
+                    {
+                        string s = (string)e.Current;
+                    }
+                    Thread.Sleep(1);
+                }
+            }
+            catch (Exception ex)
+            {
+                AnyException = ex;
+            }
+        }
+    }
+
+    class CollisionTester
+    {
+        int id;
+        int hashCode;
+
+        public CollisionTester(int id, int hashCode)
+        {
+            this.id = id;
+            this.hashCode = hashCode;
+        }
+
+        public override int GetHashCode()
+        {
+            return hashCode;
+        }
+
+        public override bool Equals(object obj)
+        {
+            if (obj is CollisionTester)
+            {
+                return this.id == ((CollisionTester)obj).id;
+            }
+            else
+                return base.Equals(obj);
+        }
+    }
+
+    [TestFixture]
+    public class TestWeakHashTablePerformance
+    {
+        IDictionary dictionary;
+        SmallObject[] keys;
+
+
+        [SetUp]
+        public void Setup()
+        {
+            dictionary = TestWeakHashTableBehavior.CreateDictionary();
+        }
+
+        private void Fill(IDictionary dictionary)
+        {
+            foreach (SmallObject key in keys)
+                dictionary.Add(key, "value");
+        }
+
+        [TestFixtureSetUp]
+        public void TestSetup()
+        {
+            keys = new SmallObject[100000];
+            for (int i = 0; i < keys.Length; i++)
+                keys[i] = new SmallObject(i);
+        }
+
+        [Test]
+        public void Test_Performance_Add()
+        {
+            for (int i = 0; i < 10; i++)
+            {
+                dictionary.Clear();
+                Fill(dictionary);
+            }
+        }
+
+        [Test]
+        public void Test_Performance_Remove()
+        {
+            for (int i = 0; i < 10; i++)
+            {
+                Fill(dictionary);
+                foreach (SmallObject key in keys)
+                    dictionary.Remove(key);
+            }
+        }
+
+        [Test]
+        public void Test_Performance_Replace()
+        {
+            for (int i = 0; i < 10; i++)
+            {
+                foreach (SmallObject key in keys)
+                    dictionary[key] = "value2";
+            }
+        }
+
+        [Test]
+        public void Test_Performance_Access()
+        {
+            Fill(dictionary);
+            for (int i = 0; i < 10; i++)
+            {
+                foreach (SmallObject key in keys)
+                {
+                    object value = dictionary[key];
+                }
+            }
+        }
+
+        [Test]
+        public void Test_Performance_Contains()
+        {
+            Fill(dictionary);
+            for (int i = 0; i < 10; i++)
+            {
+                foreach (SmallObject key in keys)
+                {
+                    dictionary.Contains(key);
+                }
+            }
+        }
+
+        [Test]
+        public void Test_Performance_Keys()
+        {
+            Fill(dictionary);
+            for (int i = 0; i < 100; i++)
+            {
+                ICollection keys = dictionary.Keys;
+            }
+        }
+
+        [Test]
+        public void Test_Performance_ForEach()
+        {
+            Fill(dictionary);
+            for (int i = 0; i < 10; i++)
+            {
+                foreach (DictionaryEntry de in dictionary)
+                {
+
+                }
+            }
+        }
+
+        [Test]
+        public void Test_Performance_CopyTo()
+        {
+            Fill(dictionary);
+            DictionaryEntry[] array = new DictionaryEntry[dictionary.Count];
+
+            for (int i = 0; i < 10; i++)
+            {
+                dictionary.CopyTo(array, 0);
+            }
+        }
+    }
+
+    internal class BigObject
+    {
+        public int i = 0;
+        public byte[] buf = null;
+
+        public BigObject(int i)
+        {
+            this.i = i;
+            buf = new byte[1024 * 1024]; //1MB
+        }
+    }
+
+
+    internal class SmallObject
+    {
+        public int i = 0;
+
+        public SmallObject(int i)
+        {
+            this.i = i;
+        }
+    }
+
+    [TestFixture]
+    public class TestThreadClass
+    {
+        [Test]
+        public void Test()
+        {
+            SupportClass.ThreadClass thread = new SupportClass.ThreadClass();
+
+            //Compare Current Thread Ids
+            Assert.IsTrue(SupportClass.ThreadClass.Current().Instance.ManagedThreadId == System.Threading.Thread.CurrentThread.ManagedThreadId);
+
+
+            //Compare instances of ThreadClass
+            MyThread mythread = new MyThread();
+            mythread.Start();
+            while (mythread.Result == null) System.Threading.Thread.Sleep(1);
+            Assert.IsTrue((bool)mythread.Result);
+
+
+            SupportClass.ThreadClass nullThread = null;
+            Assert.IsTrue(nullThread == null); //test overloaded operator == with null values
+            Assert.IsFalse(nullThread != null); //test overloaded operator != with null values
+        }
+
+        class MyThread : SupportClass.ThreadClass
+        {
+            public object Result = null;
+            public override void Run()
+            {
+                Result = SupportClass.ThreadClass.Current() == this;
+            }
+        }
+    }
+
+    [TestFixture]
+    public class TestOSClass
+    {
+        // LUCENENET-216
+        [Test]
+        public void TestFSDirectorySync()
+        {
+            System.IO.FileInfo path = new System.IO.FileInfo(System.IO.Path.Combine(SupportClass.AppSettings.Get("tempDir", ""), "testsync"));
+            Lucene.Net.Store.Directory directory = new Lucene.Net.Store.SimpleFSDirectory(path, null);
+            try
+            {
+                Lucene.Net.Store.IndexOutput io = directory.CreateOutput("syncfile");
+                io.Close();
+                directory.Sync("syncfile");
+            }
+            finally
+            {
+                directory.Close();
+                Lucene.Net.Util._TestUtil.RmDir(path);
+            }
+        }
+    }
+
+    [TestFixture]
+    public class TestLRUCache
+    {
+        [Test]
+        public void Test()
+        {
+            Lucene.Net.Util.Cache.SimpleLRUCache cache = new Lucene.Net.Util.Cache.SimpleLRUCache(3);
+            cache.Put("a", "a");
+            cache.Put("b", "b");
+            cache.Put("c", "c");
+            Assert.IsNotNull(cache.Get("a"));
+            Assert.IsNotNull(cache.Get("b"));
+            Assert.IsNotNull(cache.Get("c"));
+            cache.Put("d", "d");
+            Assert.IsNull(cache.Get("a"));
+            Assert.IsNotNull(cache.Get("c"));
+            cache.Put("e", "e");
+            cache.Put("f", "f");
+            Assert.IsNotNull(cache.Get("c"));
+        }
+    }
+
+    [TestFixture]
+    public class TestOldPatches
+    {
+        //-------------------------------------------
+        [Test]
+        [Description("LUCENENET-183")]
+        public void Test_SegmentTermVector_IndexOf()
+        {
+            Lucene.Net.Store.RAMDirectory directory = new Lucene.Net.Store.RAMDirectory();
+            Lucene.Net.Analysis.Analyzer analyzer = new Lucene.Net.Analysis.WhitespaceAnalyzer();
+            Lucene.Net.Index.IndexWriter writer = new Lucene.Net.Index.IndexWriter(directory, analyzer, Lucene.Net.Index.IndexWriter.MaxFieldLength.LIMITED);
+            Lucene.Net.Documents.Document document = new Lucene.Net.Documents.Document();
+            document.Add(new Lucene.Net.Documents.Field("contents", new System.IO.StreamReader(new System.IO.MemoryStream(System.Text.Encoding.ASCII.GetBytes("a_ a0"))), Lucene.Net.Documents.Field.TermVector.WITH_OFFSETS));
+            writer.AddDocument(document);
+            Lucene.Net.Index.IndexReader reader = writer.GetReader();
+            Lucene.Net.Index.TermPositionVector tpv = reader.GetTermFreqVector(0, "contents") as Lucene.Net.Index.TermPositionVector;
+            //Console.WriteLine("tpv: " + tpv);
+            int index = tpv.IndexOf("a_");
+            Assert.AreEqual(index, 1, "See the issue: LUCENENET-183");
+        }
+
+        //-------------------------------------------
+        [Test]
+        [Description("LUCENENET-170")]
+        public void Test_Util_Parameter()
+        {
+            Lucene.Net.Search.BooleanQuery queryPreSerialized = new Lucene.Net.Search.BooleanQuery();
+            queryPreSerialized.Add(new Lucene.Net.Search.TermQuery(new Lucene.Net.Index.Term("country", "Russia")), Lucene.Net.Search.BooleanClause.Occur.MUST);
+            queryPreSerialized.Add(new Lucene.Net.Search.TermQuery(new Lucene.Net.Index.Term("country", "France")), Lucene.Net.Search.BooleanClause.Occur.MUST);
+
+            //now serialize it 
+            System.Runtime.Serialization.Formatters.Binary.BinaryFormatter serializer = new System.Runtime.Serialization.Formatters.Binary.BinaryFormatter();
+            System.IO.MemoryStream memoryStream = new System.IO.MemoryStream();
+            serializer.Serialize(memoryStream, queryPreSerialized);
+
+            //now deserialize 
+            memoryStream.Seek(0, System.IO.SeekOrigin.Begin);
+            Lucene.Net.Search.BooleanQuery queryPostSerialized = (Lucene.Net.Search.BooleanQuery)serializer.Deserialize(memoryStream);
+
+            memoryStream.Close();
+
+            Assert.AreEqual(queryPreSerialized, queryPostSerialized, "See the issue: LUCENENET-170");
+        }
+
+        //-------------------------------------------
+        [Test]
+        [Description("LUCENENET-174")]
+        public void Test_Store_RAMDirectory()
+        {
+            Lucene.Net.Store.RAMDirectory ramDIR = new Lucene.Net.Store.RAMDirectory();
+
+            //Index 1 Doc
+            Lucene.Net.Index.IndexWriter wr = new Lucene.Net.Index.IndexWriter(ramDIR, new Lucene.Net.Analysis.WhitespaceAnalyzer(), true);
+            Lucene.Net.Documents.Document doc = new Lucene.Net.Documents.Document();
+            doc.Add(new Lucene.Net.Documents.Field("field1", "value1 value11", Lucene.Net.Documents.Field.Store.YES, Lucene.Net.Documents.Field.Index.TOKENIZED));
+            wr.AddDocument(doc);
+            wr.Close();
+
+            //now serialize it 
+            System.Runtime.Serialization.Formatters.Binary.BinaryFormatter serializer = new System.Runtime.Serialization.Formatters.Binary.BinaryFormatter();
+            System.IO.MemoryStream memoryStream = new System.IO.MemoryStream();
+            serializer.Serialize(memoryStream, ramDIR);
+
+            //Close DIR
+            ramDIR.Close();
+            ramDIR = null;
+
+            //now deserialize 
+            memoryStream.Seek(0, System.IO.SeekOrigin.Begin);
+            Lucene.Net.Store.RAMDirectory ramDIR2 = (Lucene.Net.Store.RAMDirectory)serializer.Deserialize(memoryStream);
+
+            //Add 1 more doc
+            wr = new Lucene.Net.Index.IndexWriter(ramDIR2, new Lucene.Net.Analysis.WhitespaceAnalyzer(), false);
+            doc = new Lucene.Net.Documents.Document();
+            doc.Add(new Lucene.Net.Documents.Field("field1", "value1 value11", Lucene.Net.Documents.Field.Store.YES, Lucene.Net.Documents.Field.Index.TOKENIZED));
+            wr.AddDocument(doc);
+            wr.Close();
+
+            //Search
+            Lucene.Net.Search.IndexSearcher s = new Lucene.Net.Search.IndexSearcher(ramDIR2);
+            Lucene.Net.QueryParsers.QueryParser qp = new Lucene.Net.QueryParsers.QueryParser("field1", new Lucene.Net.Analysis.Standard.StandardAnalyzer());
+            Lucene.Net.Search.Query q = qp.Parse("value1");
+            Lucene.Net.Search.TopDocs topDocs = s.Search(q, 100);
+            s.Close();
+
+            Assert.AreEqual(topDocs.totalHits, 2, "See the issue: LUCENENET-174");
+        }
+
+
+
+        //-------------------------------------------
+        [Test]
+        [Description("LUCENENET-150")]
+        public void Test_Index_ReusableStringReader()
+        {
+            Lucene.Net.Index.IndexWriter wr = new Lucene.Net.Index.IndexWriter(new Lucene.Net.Store.RAMDirectory(), new TestAnalyzer(), true);
+
+            Lucene.Net.Documents.Document doc = new Lucene.Net.Documents.Document();
+            Lucene.Net.Documents.Field f1 = new Lucene.Net.Documents.Field("f1", TEST_STRING, Lucene.Net.Documents.Field.Store.YES, Lucene.Net.Documents.Field.Index.TOKENIZED);
+            doc.Add(f1);
+            wr.AddDocument(doc);
+
+            wr.Close();
+        }
+
+        static string TEST_STRING = "Some Text and some more Text";
+
+        class TestAnalyzer : Lucene.Net.Analysis.Analyzer
+        {
+            public override Lucene.Net.Analysis.TokenStream TokenStream(string fieldName, System.IO.TextReader reader)
+            {
+                return new TestTokenizer(reader);
+            }
+        }
+
+        class TestTokenizer : Lucene.Net.Analysis.CharTokenizer
+        {
+            public TestTokenizer(System.IO.TextReader Reader)
+                : base(Reader)
+            {
+                //Caution: "Reader" is actually of type "ReusableStringReader" and some 
+                //methods (for ex. "ReadToEnd", "Peek",  "ReadLine") is not implemented. 
+                Assert.AreEqual(TEST_STRING, Reader.ReadToEnd(), "Issue LUCENENET-150: \"ReadToEnd\" method is not implemented");
+            }
+
+            protected override bool IsTokenChar(char c)
+            {
+                return char.IsLetterOrDigit(c);
+            }
+        }
+
+
+        //-------------------------------------------
+        [Test]
+        [Description("LUCENENET-100")]
+        public void Test_Search_FieldDoc()
+        {
+            try
+            {
+                LUCENENET_100_CreateIndex();
+
+                System.Runtime.Remoting.Channels.ChannelServices.RegisterChannel(new System.Runtime.Remoting.Channels.Tcp.TcpChannel(38087));
+
+                Lucene.Net.Search.IndexSearcher indexSearcher = new Lucene.Net.Search.IndexSearcher(LUCENENET_100_Dir);
+                System.Runtime.Remoting.RemotingServices.Marshal(indexSearcher, "Searcher");
+
+                LUCENENET_100_ClientSearch();
+            }
+            catch (Exception ex)
+            {
+                Console.WriteLine(ex.Message);
+            }
+
+            //Wait Client to finish
+            while (LUCENENET_100_testFinished == false) System.Threading.Thread.Sleep(10);
+
+            if (LUCENENET_100_Exception != null) throw LUCENENET_100_Exception;
+
+        }
+
+        Lucene.Net.Store.RAMDirectory LUCENENET_100_Dir = new Lucene.Net.Store.RAMDirectory();
+        bool LUCENENET_100_testFinished = false;
+        Exception LUCENENET_100_Exception = null;
+
+
+        void LUCENENET_100_ClientSearch()
+        {
+            try
+            {
+                Lucene.Net.Search.Searchable s = (Lucene.Net.Search.Searchable)Activator.GetObject(typeof(Lucene.Net.Search.Searchable), @"tcp://localhost:38087/Searcher");
+                Lucene.Net.Search.MultiSearcher searcher = new Lucene.Net.Search.MultiSearcher(new Lucene.Net.Search.Searchable[] { s });
+
+                Lucene.Net.Search.Query q = new Lucene.Net.Search.TermQuery(new Lucene.Net.Index.Term("field1", "moon"));
+
+                Lucene.Net.Search.Sort sort = new Lucene.Net.Search.Sort();
+                sort.SetSort(new Lucene.Net.Search.SortField("field2", Lucene.Net.Search.SortField.INT));
+
+                Lucene.Net.Search.TopDocs h = searcher.Search(q, null,100, sort);
+            }
+            catch (Exception ex)
+            {
+                LUCENENET_100_Exception = ex;
+            }
+            finally
+            {
+                LUCENENET_100_testFinished = true;
+            }
+        }
+
+        void LUCENENET_100_CreateIndex()
+        {
+            Lucene.Net.Index.IndexWriter w = new Lucene.Net.Index.IndexWriter(LUCENENET_100_Dir, new Lucene.Net.Analysis.Standard.StandardAnalyzer(), true);
+
+            Lucene.Net.Documents.Field f1 = new Lucene.Net.Documents.Field("field1", "dark side of the moon", Lucene.Net.Documents.Field.Store.YES, Lucene.Net.Documents.Field.Index.TOKENIZED);
+            Lucene.Net.Documents.Field f2 = new Lucene.Net.Documents.Field("field2", "123", Lucene.Net.Documents.Field.Store.YES, Lucene.Net.Documents.Field.Index.UN_TOKENIZED);
+            Lucene.Net.Documents.Document d = new Lucene.Net.Documents.Document();
+            d.Add(f1);
+            d.Add(f2);
+            w.AddDocument(d);
+
+            f1 = new Lucene.Net.Documents.Field("field1", "Fly me to the moon", Lucene.Net.Documents.Field.Store.YES, Lucene.Net.Documents.Field.Index.TOKENIZED);
+            f2 = new Lucene.Net.Documents.Field("field2", "456", Lucene.Net.Documents.Field.Store.YES, Lucene.Net.Documents.Field.Index.UN_TOKENIZED);
+            d = new Lucene.Net.Documents.Document();
+            d.Add(f1);
+            d.Add(f2);
+            w.AddDocument(d);
+
+            w.Close();
+        }
+
+        //-------------------------------------------
+    }
+
+    [TestFixture]
+    public class TestSerialization
+    {
+        Lucene.Net.Store.RAMDirectory dir = null;
+
+        [SetUp]
+        public void Setup()
+        {
+            dir = new Lucene.Net.Store.RAMDirectory();
+            Index();
+        }
+
+        void Index()
+        {
+            Lucene.Net.Index.IndexWriter wr = new Lucene.Net.Index.IndexWriter(dir, new Lucene.Net.Analysis.WhitespaceAnalyzer(), Lucene.Net.Index.IndexWriter.MaxFieldLength.UNLIMITED);
+
+            Lucene.Net.Documents.Document doc = null;
+            Lucene.Net.Documents.Field f = null;
+
+            doc = new Lucene.Net.Documents.Document();
+            f = new Lucene.Net.Documents.Field("field", "a b c d", Lucene.Net.Documents.Field.Store.NO, Lucene.Net.Documents.Field.Index.ANALYZED);
+            doc.Add(f);
+            wr.AddDocument(doc);
+
+            doc = new Lucene.Net.Documents.Document();
+            f = new Lucene.Net.Documents.Field("field", "a b a d", Lucene.Net.Documents.Field.Store.NO, Lucene.Net.Documents.Field.Index.ANALYZED);
+            doc.Add(f);
+            wr.AddDocument(doc);
+
+            doc = new Lucene.Net.Documents.Document();
+            f = new Lucene.Net.Documents.Field("field", "a b e f", Lucene.Net.Documents.Field.Store.NO, Lucene.Net.Documents.Field.Index.ANALYZED);
+            doc.Add(f);
+            wr.AddDocument(doc);
+            
+            doc = new Lucene.Net.Documents.Document();
+            f = new Lucene.Net.Documents.Field("field", "x y z", Lucene.Net.Documents.Field.Store.NO, Lucene.Net.Documents.Field.Index.ANALYZED);
+            doc.Add(f);
+            wr.AddDocument(doc);
+            
+            wr.Close();
+        }
+
+
+        [Test]
+        [Description("LUCENENET-338  (also see LUCENENET-170)")]
+        public void TestBooleanQuerySerialization()
+        {
+            Lucene.Net.Search.BooleanQuery lucQuery = new Lucene.Net.Search.BooleanQuery();
+
+            lucQuery.Add(new Lucene.Net.Search.TermQuery(new Lucene.Net.Index.Term("field", "x")), Lucene.Net.Search.BooleanClause.Occur.MUST);
+            
+            System.Runtime.Serialization.Formatters.Binary.BinaryFormatter bf = new System.Runtime.Serialization.Formatters.Binary.BinaryFormatter();
+            System.IO.MemoryStream ms = new System.IO.MemoryStream();
+            bf.Serialize(ms, lucQuery);
+            ms.Seek(0, System.IO.SeekOrigin.Begin);
+            Lucene.Net.Search.BooleanQuery lucQuery2 = (Lucene.Net.Search.BooleanQuery)bf.Deserialize(ms);
+            ms.Close();
+
+            Assert.AreEqual(lucQuery, lucQuery2, "Error in serialization");
+
+            Lucene.Net.Search.IndexSearcher searcher = new Lucene.Net.Search.IndexSearcher(dir, true);
+
+            int hitCount = searcher.Search(lucQuery, 20).totalHits;
+            
+            searcher.Close();
+            searcher = new Lucene.Net.Search.IndexSearcher(dir, true);
+
+            int hitCount2 = searcher.Search(lucQuery2, 20).totalHits;
+
+            Assert.AreEqual(hitCount, hitCount2,"Error in serialization - different hit counts");
+        }
+    }
+
+}
+
+
+namespace Lucene.Net
+{
+    /// <summary>
+    /// Support for junit.framework.TestCase.getName().
+    /// {{Lucene.Net-2.9.1}} Move to another location after LUCENENET-266
+    /// </summary>
+    public class TestCase
+    {
+        public static string GetName()
+        {
+            return GetTestCaseName(false);
+        }
+
+        public static string GetFullName()
+        {
+            return GetTestCaseName(true);
+        }
+
+        static string GetTestCaseName(bool fullName)
+        {
+            System.Diagnostics.StackTrace stackTrace = new System.Diagnostics.StackTrace();
+            for (int i = 0; i < stackTrace.FrameCount; i++)
+            {
+                System.Reflection.MethodBase method = stackTrace.GetFrame(i).GetMethod();
+                object[] testAttrs = method.GetCustomAttributes(typeof(NUnit.Framework.TestAttribute), false);
+                if (testAttrs != null && testAttrs.Length > 0)
+                    if (fullName) return method.DeclaringType.FullName + "." + method.Name;
+                    else return method.Name;
+            }
+            return "GetTestCaseName[UnknownTestMethod]";
+        }
+    }
 }